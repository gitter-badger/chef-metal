--- conflicted
+++ resolved
@@ -55,13 +55,8 @@
 
       def create_dir(action_handler, path)
         if !file_exists?(path)
-<<<<<<< HEAD
           action_handler.perform_action "create directory #{path} on #{node['name']}" do
-            transport.execute("mkdir #{path}").error!
-=======
-          action_handler.converge_by "create directory #{path} on #{node['name']}" do
             transport.execute("mkdir -p #{path}").error!
->>>>>>> fd0e4849
           end
         end
       end
