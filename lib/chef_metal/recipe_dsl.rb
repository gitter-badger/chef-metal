--- conflicted
+++ resolved
@@ -9,7 +9,6 @@
     def with_provisioner_options(provisioner_options, &block)
       ChefMetal.with_provisioner_options(provisioner_options, &block)
     end
-<<<<<<< HEAD
 
     def with_vagrant_cluster(cluster_path, &block)
       ChefMetal.with_vagrant_cluster(cluster_path, &block)
@@ -30,7 +29,5 @@
     def with_fog_openstack_provisioner(options = {}, &block)
       with_fog_provisioner({ :provider => 'OpenStack' }.merge(options), &block)
     end
-=======
->>>>>>> 75df6cc5
   end
 end